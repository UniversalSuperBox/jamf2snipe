--- conflicted
+++ resolved
@@ -14,17 +14,12 @@
   -d, --debug           Sets logging to include additional DEBUG messages.
   --do_not_verify_ssl   Skips SSL verification for all requests. Helpful when
                         you use self-signed certificate.
-<<<<<<< HEAD
   -r, --ratelimited     Puts a half second delay between Snipe IT API calls to
                         adhere to the standard 120/minute rate limit
+  --no_search           Doesn't search for any users if the specified fields
+                        in Jamf and Snipe don't match - case insensitive
   -f, --force           Updates the Snipe asset with information from Jamf
                         every time, despite what the timestamps indicate.
-=======
-  -r, --ratelimited     Puts a half second delay between Snipe IT API calls
-                        to adhere to the standard 120/minute rate limit
-  --no_search           Doesn't search for any users if the specified fields
-                        in Jamf and Snipe don't match - case insensitive
->>>>>>> 999d4b36
   -u, --users           Checks out the item to the current user in Jamf if
                         it's not already deployed
   -ui, --users_inverse  Checks out the item to the current user in Jamf if
