--- conflicted
+++ resolved
@@ -60,11 +60,8 @@
 runtimeargs.add_argument("-d", "--debug", help="Sets logging to include additional DEBUG messages.", action="store_true")
 runtimeargs.add_argument('--do_not_verify_ssl', help="Skips SSL verification for all requests. Helpful when you use self-signed certificate.", action="store_false")
 runtimeargs.add_argument("-r", "--ratelimited", help="Puts a half second delay between Snipe IT API calls to adhere to the standard 120/minute rate limit", action="store_true")
-<<<<<<< HEAD
+runtimeargs.add_argument("--no_search", help="Doesn't search for any users if the specified fields in Jamf and Snipe don't match - case insensitive", action="store_true")
 runtimeargs.add_argument("-f", "--force", help="Updates the Snipe asset with information from Jamf every time, despite what the timestamps indicate.", action="store_true")
-=======
-runtimeargs.add_argument("--no_search", help="Doesn't search for any users if the specified fields in Jamf and Snipe don't match - case insensitive", action="store_true")
->>>>>>> 999d4b36
 user_opts = runtimeargs.add_mutually_exclusive_group()
 user_opts.add_argument("-u", "--users", help="Checks out the item to the current user in Jamf if it's not already deployed", action="store_true")
 user_opts.add_argument("-ui", "--users_inverse", help="Checks out the item to the current user in Jamf if it's already deployed", action="store_true")
@@ -381,7 +378,7 @@
     else:
         return current
 
-# Function to search snipe for a user 
+# Function to search snipe for a user
 def get_snipe_user_id(username):
     if username == '':
         return "NotFound"
@@ -649,20 +646,13 @@
                     elif jamf_type == 'computers':
                         jamf_asset_tag = 'jamfid-{}'.format(jamf['general']['id'])
             else:
-<<<<<<< HEAD
+                jamf_asset_tag = jamf['general']['asset_tag']
                 logging.info("Asset tag found in Jamf, setting it to: {}".format(jamf_asset_tag))
-=======
-                jamf_asset_tag = jamf['general']['asset_tag']
->>>>>>> 999d4b36
             # Create the payload
             if jamf_type == 'mobile_devices':
                 logging.debug("Payload is being made for a mobile device")
                 newasset = {'asset_tag': jamf_asset_tag, 'model_id': modelnumbers['{}'.format(jamf['general']['model_identifier'])], 'name': jamf['general']['name'], 'status_id': defaultStatus,'serial': jamf['general']['serial_number']}
-<<<<<<< HEAD
-            elif jamf_type == 'computer':
-=======
             elif jamf_type == 'computers':
->>>>>>> 999d4b36
                 logging.debug("Payload is being made for a computer")
                 newasset = {'asset_tag': jamf_asset_tag,'model_id': modelnumbers['{}'.format(jamf['hardware']['model_identifier'])], 'name': jamf['general']['name'], 'status_id': defaultStatus,'serial': jamf['general']['serial_number']}
             if jamf['general']['serial_number'] == 'Not Available':
@@ -695,14 +685,9 @@
             elif jamf_type == 'mobile_devices':
                 jamf_time = jamf['general']['last_inventory_update']
             # Check to see that the JAMF record is newer than the previous Snipe update, or if it is a new record in Snipe
-<<<<<<< HEAD
             if ( jamf_time > snipe_time ) or ( user_args.force ):
                 if user_args.force:
                     logging.debug("Forced the Update regardless of the timestamps below.")
-=======
-            if jamf_time > snipe_time: # or snipe is 'NoMatch': < Unreachable, maybe changed down the line
-            # if True: # uncomment for testing
->>>>>>> 999d4b36
                 logging.debug("Updating the Snipe asset because JAMF has a more recent timestamp: {} > {} or the Snipe Record is new".format(jamf_time, snipe_time))
                 for snipekey in config['{}-api-mapping'.format(jamf_type)]:
                     jamfsplit = config['{}-api-mapping'.format(jamf_type)][snipekey].split()
@@ -743,7 +728,7 @@
                         else:
                             logging.debug("Skipping the payload, because it already exists, or the Snipe key we're mapping to doesn't.")
                 if ((user_args.users or user_args.users_inverse) and (snipe['rows'][0]['assigned_to'] == None) == user_args.users) or user_args.users_force:
-                    
+
                     if snipe['rows'][0]['status_label']['status_meta'] in ('deployable', 'deployed'):
                         jamfsplit = config['user-mapping']['jamf_api_field'].split()
                         if jamfsplit[1] not in jamf[jamfsplit[0]]:
